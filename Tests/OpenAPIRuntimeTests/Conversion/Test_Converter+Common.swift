--- conflicted
+++ resolved
@@ -12,8 +12,7 @@
 //
 //===----------------------------------------------------------------------===//
 import XCTest
-<<<<<<< HEAD
-@_spi(Generated)@testable import OpenAPIRuntime
+@_spi(Generated) import OpenAPIRuntime
 import HTTPTypes
 
 extension HTTPField.Name {
@@ -21,9 +20,6 @@
         .init("foo")!
     }
 }
-=======
-@_spi(Generated) import OpenAPIRuntime
->>>>>>> ef2b34c4
 
 final class Test_CommonConverterExtensions: Test_Runtime {
 

--- conflicted
+++ resolved
@@ -94,13 +94,9 @@
         transforming transform: (T) -> C
     ) throws -> C {
         let decoded: T
-<<<<<<< HEAD
-        if let myType = T.self as? _StringParameterConvertible.Type,
+        if let myType = T.self as? _StringConvertible.Type,
             strategy == .string
         {
-=======
-        if let myType = T.self as? _StringConvertible.Type {
->>>>>>> 8b8b4817
             guard
                 let stringValue = String(data: data, encoding: .utf8),
                 let decodedValue = myType.init(stringValue)
@@ -148,13 +144,9 @@
     ) throws -> Data {
         let body = transform(value)
         headerFields.add(name: "content-type", value: body.contentType)
-<<<<<<< HEAD
-        if let value = value as? _StringParameterConvertible,
+        if let value = value as? _StringConvertible,
             body.strategy == .string
         {
-=======
-        if let value = value as? _StringConvertible {
->>>>>>> 8b8b4817
             guard let data = value.description.data(using: .utf8) else {
                 throw RuntimeError.failedToEncodeBody(type: T.self)
             }

--- conflicted
+++ resolved
@@ -349,11 +349,7 @@
         explode: Bool?,
         name: String,
         as type: T.Type,
-<<<<<<< HEAD
-        convert: (Substring, ParameterStyle, Bool) throws -> T
-=======
-        convert: (String, ParameterStyle, Bool) throws -> T?
->>>>>>> 9b003cc1
+        convert: (Substring, ParameterStyle, Bool) throws -> T?
     ) throws -> T? {
         guard let query, !query.isEmpty else {
             return nil

--- conflicted
+++ resolved
@@ -232,9 +232,7 @@
             type,
             from: data,
             transforming: transform,
-<<<<<<< HEAD
             convert: { $0 }
-=======
             convert: convertBinaryToData
         )
     }
@@ -285,7 +283,6 @@
                 let encodedData = Data(encodedString.utf8)
                 return encodedData
             }
->>>>>>> 9ac0b622
         )
     }
 

--- conflicted
+++ resolved
@@ -99,7 +99,51 @@
     }
 }
 
-<<<<<<< HEAD
+extension Converter {
+    /// Returns an error to be thrown when an unexpected content type is
+    /// received.
+    /// - Parameter contentType: The content type that was received.
+    /// - Returns: An error representing an unexpected content type.
+    @available(*, deprecated)
+    public func makeUnexpectedContentTypeError(contentType: OpenAPIMIMEType?) -> any Error {
+        RuntimeError.unexpectedContentTypeHeader(contentType?.description ?? "")
+    }
+
+    /// Checks whether a concrete content type matches an expected content type.
+    ///
+    /// The concrete content type can contain parameters, such as `charset`, but
+    /// they are ignored in the equality comparison.
+    ///
+    /// The expected content type can contain wildcards, such as */* and text/*.
+    /// - Parameters:
+    ///   - received: The concrete content type to validate against the other.
+    ///   - expectedRaw: The expected content type, can contain wildcards.
+    /// - Throws: A `RuntimeError` when `expectedRaw` is not a valid content type.
+    /// - Returns: A Boolean value representing whether the concrete content
+    /// type matches the expected one.
+    @available(*, deprecated)
+    public func isMatchingContentType(received: OpenAPIMIMEType?, expectedRaw: String) throws -> Bool {
+        guard let received else {
+            return false
+        }
+        guard case let .concrete(type: receivedType, subtype: receivedSubtype) = received.kind else {
+            return false
+        }
+        guard let expectedContentType = OpenAPIMIMEType(expectedRaw) else {
+            throw RuntimeError.invalidExpectedContentType(expectedRaw)
+        }
+        switch expectedContentType.kind {
+        case .any:
+            return true
+        case .anySubtype(let expectedType):
+            return receivedType.lowercased() == expectedType.lowercased()
+        case .concrete(let expectedType, let expectedSubtype):
+            return receivedType.lowercased() == expectedType.lowercased()
+                && receivedSubtype.lowercased() == expectedSubtype.lowercased()
+        }
+    }
+}
+
 extension DecodingError {
     /// Returns a decoding error used by the oneOf decoder when not a single
     /// child schema decodes the received payload.
@@ -167,49 +211,6 @@
                 type: type,
                 codingPath: codingPath
             )
-=======
-extension Converter {
-    /// Returns an error to be thrown when an unexpected content type is
-    /// received.
-    /// - Parameter contentType: The content type that was received.
-    /// - Returns: An error representing an unexpected content type.
-    @available(*, deprecated)
-    public func makeUnexpectedContentTypeError(contentType: OpenAPIMIMEType?) -> any Error {
-        RuntimeError.unexpectedContentTypeHeader(contentType?.description ?? "")
-    }
-
-    /// Checks whether a concrete content type matches an expected content type.
-    ///
-    /// The concrete content type can contain parameters, such as `charset`, but
-    /// they are ignored in the equality comparison.
-    ///
-    /// The expected content type can contain wildcards, such as */* and text/*.
-    /// - Parameters:
-    ///   - received: The concrete content type to validate against the other.
-    ///   - expectedRaw: The expected content type, can contain wildcards.
-    /// - Throws: A `RuntimeError` when `expectedRaw` is not a valid content type.
-    /// - Returns: A Boolean value representing whether the concrete content
-    /// type matches the expected one.
-    @available(*, deprecated)
-    public func isMatchingContentType(received: OpenAPIMIMEType?, expectedRaw: String) throws -> Bool {
-        guard let received else {
-            return false
-        }
-        guard case let .concrete(type: receivedType, subtype: receivedSubtype) = received.kind else {
-            return false
-        }
-        guard let expectedContentType = OpenAPIMIMEType(expectedRaw) else {
-            throw RuntimeError.invalidExpectedContentType(expectedRaw)
-        }
-        switch expectedContentType.kind {
-        case .any:
-            return true
-        case .anySubtype(let expectedType):
-            return receivedType.lowercased() == expectedType.lowercased()
-        case .concrete(let expectedType, let expectedSubtype):
-            return receivedType.lowercased() == expectedType.lowercased()
-                && receivedSubtype.lowercased() == expectedSubtype.lowercased()
->>>>>>> 333d73ab
         }
     }
 }